--- conflicted
+++ resolved
@@ -91,9 +91,5 @@
 if __name__ == "__main__":
     c = big_device()
     c = gf.routing.add_fiber_array(c)
-<<<<<<< HEAD
     c.write_gds("./test.gds")
-    c.show(show_ports=True)
-=======
-    c.show(show_ports=False)
->>>>>>> b6024077
+    c.show(show_ports=True)