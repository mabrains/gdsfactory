"""
Compute modes of a rectangular Si strip waveguide on top of oxide.
Note that you should only pay attention, here, to the guided modes,
which are the modes whose frequency falls under the light line --
that is, frequency < beta / 1.45, where 1.45 is the SiO2 index.

Since there's no special lengthscale here, you can just
use microns.  In general, if you use units of x, the frequencies
output are equivalent to x/lambda# so here, the freqeuncies will be
output as um/lambda, e.g. 1.5um would correspond to the frequency
1/1.5 = 0.6667.

"""
from typing import Dict

import meep as mp
import numpy as np
from meep import mpb

from gdsfactory.simulation.modes.disable_print import disable_print, enable_print
from gdsfactory.simulation.modes.get_mode_solver_rib import get_mode_solver_rib
from gdsfactory.simulation.modes.types import Mode, ModeSolverOrFactory

mpb.Verbosity(0)


def find_modes(
    mode_solver: ModeSolverOrFactory = get_mode_solver_rib,
    tol: float = 1e-6,
    wavelength: float = 1.55,
    mode_number: int = 1,
    parity=mp.NO_PARITY,
    **kwargs
) -> Dict[int, Mode]:
    """Computes effective index and group index for a mode.

    Args:
        mode_solver: function that returns mpb.ModeSolver
        tol: tolerance when finding modes
        wavelength: wavelength in um.
        mode_number: mode order of the first mode
        parity: mp.ODD_Y mp.EVEN_X for TE, mp.EVEN_Y for TM.

    Keyword Args:
        wg_width: wg_width (um)
        wg_thickness: wg height (um)
        slab_thickness: thickness for the waveguide slab
        ncore: core material refractive index
        nclad: clad material refractive index
        sy: simulation region width (um)
        sz: simulation region height (um)
        resolution: resolution (pixels/um)
        nmodes: number of modes to compute.

    Returns: Dict[mode_number, Mode]


    compute mode_number lowest frequencies as a function of k. Also display
    "parities", i.e. whether the mode is symmetric or anti_symmetric
    through the y=0 and z=0 planes.
    mode_solver.run(mpb.display_yparities, mpb.display_zparities)

    Above, we outputed the dispersion relation: frequency (omega) as a
    function of wavevector kx (beta).  Alternatively, you can compute
    beta for a given omega -- for example, you might want to find the
    modes and wavevectors at a fixed wavelength of 1.55 microns.  You
    can do that using the find_k function:
    """
    mode_solver = mode_solver(**kwargs) if callable(mode_solver) else mode_solver
    nmodes = mode_solver.nmodes
    omega = 1 / wavelength

    # Output the x component of the Poynting vector for mode_number bands at omega
    disable_print()
    k = mode_solver.find_k(
        parity,
        omega,
        mode_number,
        mode_number + nmodes,
        mp.Vector3(1),
        tol,
        omega * 2.02,
        omega * 0.01,
        omega * 10,
        # mpb.output_poynting_x,
        mpb.display_yparities,
        mpb.display_group_velocities,
    )
    enable_print()
    vg = mode_solver.compute_group_velocities()
    vg = vg[0]
    neff = np.array(k) * wavelength
    ng = 1 / np.array(vg)

    modes = {}
    for index, i in enumerate(range(mode_number, mode_number + nmodes)):

        Ei = mode_solver.get_efield(i)
        Hi = mode_solver.get_hfield(i)
        y_num = np.shape(Ei[:, :, 0, 0])[0]
        z_num = np.shape(Ei[:, :, 0, 0])[1]

        modes[i] = Mode(
            mode_number=i,
            neff=neff[index],
            wavelength=wavelength,
            ng=ng,
            E=Ei,
            H=Hi,
            eps=mode_solver.get_epsilon().T,
            y=np.linspace(
<<<<<<< HEAD
                -1 * mode_solver.info["sy"] / 2.0,
                mode_solver.info["sy"] / 2.0,
                y_num,
            ),
            z=np.linspace(
                -1 * mode_solver.info["sz"] / 2.0,
                mode_solver.info["sz"] / 2.0,
                z_num,
=======
                -1 * mode_solver.info["sy"] / 2,
                mode_solver.info["sy"] / 2,
                int(mode_solver.info["sy"] * mode_solver.info["resolution"]),
            ),
            z=np.linspace(
                -1 * mode_solver.info["sz"] / 2,
                mode_solver.info["sz"] / 2,
                int(mode_solver.info["sz"] * mode_solver.info["resolution"]),
>>>>>>> d40481a0
            ),
        )

    return modes


if __name__ == "__main__":
    ms = get_mode_solver_rib(wg_width=0.5)
    m = find_modes(mode_solver=ms)

    print(m)

    m1 = m[1]

    print(np.shape(m1.y))
    print(np.shape(m1.z))
    print(np.shape(m1.E[:, :, 0, 1]))

    # tol: float = 1e-6
    # wavelength: float = 1.55
    # mode_number: int = 1
    # parity = mp.NO_PARITY

    # mode_solver = get_mode_solver_rib()
    # nmodes = mode_solver.nmodes
    # omega = 1 / wavelength

    # # Output the x component of the Poynting vector for mode_number bands at omega
    # k = mode_solver.find_k(
    #     parity,
    #     omega,
    #     mode_number,
    #     mode_number + nmodes,
    #     mp.Vector3(1),
    #     tol,
    #     omega * 2.02,
    #     omega * 0.01,
    #     omega * 10,
    #     mpb.output_poynting_x,
    #     mpb.display_yparities,
    #     mpb.display_group_velocities,
    # )
    # enable_print()
    # vg = mode_solver.compute_group_velocities()
    # vg0 = vg[0]
    # neff = np.array(k) * wavelength
    # ng = 1 / np.array(vg0)

    # modes = {
    #     i: Mode(
    #         mode_number=i,
    #         neff=neff[index],
    #         solver=mode_solver,
    #         wavelength=wavelength,
    #     )
    #     for index, i in enumerate(range(mode_number, mode_number + nmodes))
    # }<|MERGE_RESOLUTION|>--- conflicted
+++ resolved
@@ -109,7 +109,6 @@
             H=Hi,
             eps=mode_solver.get_epsilon().T,
             y=np.linspace(
-<<<<<<< HEAD
                 -1 * mode_solver.info["sy"] / 2.0,
                 mode_solver.info["sy"] / 2.0,
                 y_num,
@@ -118,16 +117,6 @@
                 -1 * mode_solver.info["sz"] / 2.0,
                 mode_solver.info["sz"] / 2.0,
                 z_num,
-=======
-                -1 * mode_solver.info["sy"] / 2,
-                mode_solver.info["sy"] / 2,
-                int(mode_solver.info["sy"] * mode_solver.info["resolution"]),
-            ),
-            z=np.linspace(
-                -1 * mode_solver.info["sz"] / 2,
-                mode_solver.info["sz"] / 2,
-                int(mode_solver.info["sz"] * mode_solver.info["resolution"]),
->>>>>>> d40481a0
             ),
         )
 
